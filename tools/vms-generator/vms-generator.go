/*
 * This file is part of the KubeVirt project
 *
 * Licensed under the Apache License, Version 2.0 (the "License");
 * you may not use this file except in compliance with the License.
 * You may obtain a copy of the License at
 *
 *     http://www.apache.org/licenses/LICENSE-2.0
 *
 * Unless required by applicable law or agreed to in writing, software
 * distributed under the License is distributed on an "AS IS" BASIS,
 * WITHOUT WARRANTIES OR CONDITIONS OF ANY KIND, either express or implied.
 * See the License for the specific language governing permissions and
 * limitations under the License.
 *
 * Copyright 2018 Red Hat, Inc.
 *
 */

package main

import (
	"flag"
	"fmt"
	"io/ioutil"
	"path/filepath"

	"github.com/ghodss/yaml"

	k8sv1 "k8s.io/api/core/v1"
	"k8s.io/apimachinery/pkg/api/resource"
	metav1 "k8s.io/apimachinery/pkg/apis/meta/v1"
	"k8s.io/apimachinery/pkg/types"

	"encoding/json"

	"k8s.io/apimachinery/pkg/apis/meta/v1/unstructured"
	"k8s.io/apimachinery/pkg/runtime"

	"kubevirt.io/kubevirt/pkg/api/v1"
)

const (
	vmiEphemeral      = "vmi-ephemeral"
	vmiFlavorSmall    = "vmi-flavor-small"
	vmiSata           = "vmi-sata"
	vmiFedora         = "vmi-fedora"
	vmiNoCloud        = "vmi-nocloud"
	vmiPVC            = "vmi-pvc"
	vmiWindows        = "vmi-windows"
<<<<<<< HEAD
	vmiSlirp          = "vmi-slirp"
	vmTemplateFedora  = "vmi-template-fedora"
	vmTemplateRHEL7   = "vmi-template-rhel7"
	vmTemplateWindows = "vmi-template-windows2012r2"
=======
	vmTemplateFedora  = "vm-template-fedora"
	vmTemplateRHEL7   = "vm-template-rhel7"
	vmTemplateWindows = "vm-template-windows2012r2"
>>>>>>> bb56da6b
)

const (
	vmCirros         = "vm-cirros"
	vmAlpineMultiPvc = "vm-alpine-multipvc"
)

const vmiReplicaSetCirros = "vmi-replicaset-cirros"

const vmiPresetSmall = "vmi-preset-small"

const (
	busVirtio = "virtio"
	busSata   = "sata"
)

const (
	imageCirros = "cirros-registry-disk-demo"
	imageFedora = "fedora-cloud-registry-disk-demo"
)

const windowsFirmware = "5d307ca9-b3ef-428c-8861-06e72d69f223"

const apiVersion = "kubevirt.io/v1alpha2"

var dockerPrefix = "registry:5000/kubevirt"
var dockerTag = "devel"

var gracePeriod = int64(0)

func getBaseVMISpec() *v1.VirtualMachineInstanceSpec {
	return &v1.VirtualMachineInstanceSpec{
		TerminationGracePeriodSeconds: &gracePeriod,
		Domain: v1.DomainSpec{
			Resources: v1.ResourceRequirements{
				Requests: k8sv1.ResourceList{
					k8sv1.ResourceMemory: resource.MustParse("64M"),
				},
			},
		},
	}
}

func getBaseVMI(name string) *v1.VirtualMachineInstance {
	baseVMISpec := getBaseVMISpec()

	return &v1.VirtualMachineInstance{
		TypeMeta: metav1.TypeMeta{
			APIVersion: apiVersion,
			Kind:       "VirtualMachineInstance",
		},
		ObjectMeta: metav1.ObjectMeta{
			Name:   name,
			Labels: map[string]string{"special": name},
		},
		Spec: *baseVMISpec,
	}
}

func addRegistryDisk(spec *v1.VirtualMachineInstanceSpec, image string, bus string) *v1.VirtualMachineInstanceSpec {
	spec.Domain.Devices = v1.Devices{
		Disks: []v1.Disk{
			{
				Name:       "registrydisk",
				VolumeName: "registryvolume",
				DiskDevice: v1.DiskDevice{
					Disk: &v1.DiskTarget{
						Bus: bus,
					},
				},
			},
		},
	}
	spec.Volumes = []v1.Volume{
		{
			Name: "registryvolume",
			VolumeSource: v1.VolumeSource{
				RegistryDisk: &v1.RegistryDiskSource{
					Image: image,
				},
			},
		},
	}
	return spec
}

func addNoCloudDisk(spec *v1.VirtualMachineInstanceSpec) *v1.VirtualMachineInstanceSpec {
	return addNoCloudDiskWitUserData(spec, "#!/bin/sh\n\necho 'printed from cloud-init userdata'\n")
}

func addNoCloudDiskWitUserData(spec *v1.VirtualMachineInstanceSpec, data string) *v1.VirtualMachineInstanceSpec {
	spec.Domain.Devices.Disks = append(spec.Domain.Devices.Disks, v1.Disk{
		Name:       "cloudinitdisk",
		VolumeName: "cloudinitvolume",
		DiskDevice: v1.DiskDevice{
			Disk: &v1.DiskTarget{
				Bus: busVirtio,
			},
		},
	})

	spec.Volumes = append(spec.Volumes, v1.Volume{
		Name: "cloudinitvolume",
		VolumeSource: v1.VolumeSource{
			CloudInitNoCloud: &v1.CloudInitNoCloudSource{
				UserData: data,
			},
		},
	})
	return spec
}

func addEmptyDisk(spec *v1.VirtualMachineInstanceSpec, size string) *v1.VirtualMachineInstanceSpec {
	spec.Domain.Devices.Disks = append(spec.Domain.Devices.Disks, v1.Disk{
		Name:       "emptydisk",
		VolumeName: "emptydiskvolume",
		DiskDevice: v1.DiskDevice{
			Disk: &v1.DiskTarget{
				Bus: busVirtio,
			},
		},
	})

	spec.Volumes = append(spec.Volumes, v1.Volume{
		Name: "emptydiskvolume",
		VolumeSource: v1.VolumeSource{
			EmptyDisk: &v1.EmptyDiskSource{
				Capacity: resource.MustParse(size),
			},
		},
	})
	return spec
}

func addPVCDisk(spec *v1.VirtualMachineInstanceSpec, claimName string, bus string, diskName string, volumeName string) *v1.VirtualMachineInstanceSpec {
	spec.Domain.Devices.Disks = append(spec.Domain.Devices.Disks, v1.Disk{
		Name:       diskName,
		VolumeName: volumeName,
		DiskDevice: v1.DiskDevice{
			Disk: &v1.DiskTarget{
				Bus: bus,
			},
		},
	})

	spec.Volumes = append(spec.Volumes, v1.Volume{
		Name: volumeName,
		VolumeSource: v1.VolumeSource{
			PersistentVolumeClaim: &k8sv1.PersistentVolumeClaimVolumeSource{
				ClaimName: claimName,
			},
		},
	})
	return spec
}

func getVMIEphemeral() *v1.VirtualMachineInstance {
	vmi := getBaseVMI(vmiEphemeral)

	addRegistryDisk(&vmi.Spec, fmt.Sprintf("%s/%s:%s", dockerPrefix, imageCirros, dockerTag), busVirtio)
	return vmi
}

func getVMISata() *v1.VirtualMachineInstance {
	vmi := getBaseVMI(vmiSata)

	addRegistryDisk(&vmi.Spec, fmt.Sprintf("%s/%s:%s", dockerPrefix, imageCirros, dockerTag), busSata)
	return vmi
}

func getVMIEphemeralFedora() *v1.VirtualMachineInstance {
	vmi := getBaseVMI(vmiFedora)
	vmi.Spec.Domain.Resources.Requests[k8sv1.ResourceMemory] = resource.MustParse("1024M")

	addRegistryDisk(&vmi.Spec, fmt.Sprintf("%s/%s:%s", dockerPrefix, imageFedora, dockerTag), busVirtio)
	addNoCloudDiskWitUserData(&vmi.Spec, "#cloud-config\npassword: fedora\nchpasswd: { expire: False }")
	return vmi
}

func getVMISlirp() *v1.VirtualMachineInstance {
	vm := getBaseVMI(vmiSlirp)
	vm.Spec.Domain.Resources.Requests[k8sv1.ResourceMemory] = resource.MustParse("1024M")
	vm.Spec.Networks = []v1.Network{v1.Network{Name: "testSlirp", NetworkSource: v1.NetworkSource{Pod: &v1.PodNetwork{}}}}

	addRegistryDisk(&vm.Spec, fmt.Sprintf("%s/%s:%s", dockerPrefix, imageFedora, dockerTag), busVirtio)
	addNoCloudDiskWitUserData(&vm.Spec, "#!/bin/bash\necho \"fedora\" |passwd fedora --stdin\nyum install -y nginx\nsystemctl enable nginx\nsystemctl start nginx")

	Slirp := &v1.InterfaceSlirp{Ports: []v1.Port{v1.Port{Name: "http", Protocol: "TCP", Port: 80, PodPort: 80}}}
	vm.Spec.Domain.Devices.Interfaces = []v1.Interface{v1.Interface{Name: "testSlirp", InterfaceBindingMethod: v1.InterfaceBindingMethod{Slirp: Slirp}}}

	return vm
}

func getVMINoCloud() *v1.VirtualMachineInstance {
	vmi := getBaseVMI(vmiNoCloud)

	addRegistryDisk(&vmi.Spec, fmt.Sprintf("%s/%s:%s", dockerPrefix, imageCirros, dockerTag), busVirtio)
	addNoCloudDisk(&vmi.Spec)
	addEmptyDisk(&vmi.Spec, "2Gi")
	return vmi
}

func getVMIFlavorSmall() *v1.VirtualMachineInstance {
	vmi := getBaseVMI(vmiFlavorSmall)
	vmi.ObjectMeta.Labels = map[string]string{
		"kubevirt.io/flavor": "small",
	}

	addRegistryDisk(&vmi.Spec, fmt.Sprintf("%s/%s:%s", dockerPrefix, imageCirros, dockerTag), busVirtio)
	return vmi
}

func getVMIPvc() *v1.VirtualMachineInstance {
	vmi := getBaseVMI(vmiPVC)

	addPVCDisk(&vmi.Spec, "disk-alpine", busVirtio, "pvcdisk", "pvcvolume")
	return vmi
}

func getVMIWindows() *v1.VirtualMachineInstance {
	vmi := getBaseVMI(vmiWindows)

	gracePeriod := int64(0)
	spinlocks := uint32(8191)
	firmware := types.UID(windowsFirmware)
	_false := false
	vmi.Spec = v1.VirtualMachineInstanceSpec{
		TerminationGracePeriodSeconds: &gracePeriod,
		Domain: v1.DomainSpec{
			CPU: &v1.CPU{Cores: 2},
			Features: &v1.Features{
				ACPI: v1.FeatureState{},
				APIC: &v1.FeatureAPIC{},
				Hyperv: &v1.FeatureHyperv{
					Relaxed:   &v1.FeatureState{},
					VAPIC:     &v1.FeatureState{},
					Spinlocks: &v1.FeatureSpinlocks{Retries: &spinlocks},
				},
			},
			Machine: v1.Machine{Type: "q35"},
			Clock: &v1.Clock{
				ClockOffset: v1.ClockOffset{UTC: &v1.ClockOffsetUTC{}},
				Timer: &v1.Timer{
					HPET:   &v1.HPETTimer{Enabled: &_false},
					PIT:    &v1.PITTimer{TickPolicy: v1.PITTickPolicyDelay},
					RTC:    &v1.RTCTimer{TickPolicy: v1.RTCTickPolicyCatchup},
					Hyperv: &v1.HypervTimer{},
				},
			},
			Firmware: &v1.Firmware{UUID: firmware},
			Resources: v1.ResourceRequirements{
				Requests: k8sv1.ResourceList{
					k8sv1.ResourceMemory: resource.MustParse("2048Mi"),
				},
			},
		},
	}

	// pick e1000 network model type for windows machines
	vmi.ObjectMeta.Annotations = map[string]string{v1.InterfaceModel: "e1000"}

	addPVCDisk(&vmi.Spec, "disk-windows", busSata, "pvcdisk", "pvcvolume")
	return vmi
}

func getBaseVM(name string, labels map[string]string) *v1.VirtualMachine {
	baseVMISpec := getBaseVMISpec()

	return &v1.VirtualMachine{
		TypeMeta: metav1.TypeMeta{
			APIVersion: apiVersion,
			Kind:       "VirtualMachine",
		},
		ObjectMeta: metav1.ObjectMeta{
			Name:   name,
			Labels: labels,
		},
		Spec: v1.VirtualMachineSpec{
			Running: false,
			Template: &v1.VirtualMachineInstanceTemplateSpec{
				ObjectMeta: metav1.ObjectMeta{
					Labels: labels,
				},
				Spec: *baseVMISpec,
			},
		},
	}
}

func getVMCirros() *v1.VirtualMachine {
	vm := getBaseVM(vmCirros, map[string]string{
		"kubevirt.io/vm": vmCirros,
	})

	addRegistryDisk(&vm.Spec.Template.Spec, fmt.Sprintf("%s/%s:%s", dockerPrefix, imageCirros, dockerTag), busVirtio)
	addNoCloudDisk(&vm.Spec.Template.Spec)
	return vm
}

func getTemplateFedora() *Template {
	vm := getBaseVM("", map[string]string{"kubevirt-vm": "vm-${NAME}"})
	addRegistryDisk(&vm.Spec.Template.Spec, fmt.Sprintf("%s/%s:%s", dockerPrefix, imageFedora, dockerTag), busVirtio)
	addNoCloudDiskWitUserData(&vm.Spec.Template.Spec, "#cloud-config\npassword: fedora\nchpasswd: { expire: False }")

	template := getBaseTemplate(vm, "4096Mi", "4")
	template.ObjectMeta = metav1.ObjectMeta{
		Name: vmTemplateFedora,
		Annotations: map[string]string{
			"description": "OCP KubeVirt Fedora 27 VM template",
			"tags":        "kubevirt,ocp,template,linux,virtualmachine",
			"iconClass":   "icon-fedora",
		},
		Labels: map[string]string{
			"kubevirt.io/os":                        "fedora27",
			"miq.github.io/kubevirt-is-vm-template": "true",
		},
	}
	return template
}

func getTemplateRHEL7() *Template {
	vm := getBaseVM("", map[string]string{"kubevirt-vm": "vm-${NAME}"})
	addPVCDisk(&vm.Spec.Template.Spec, "linux-vm-pvc-${NAME}", busVirtio, "disk0", "disk0-pvc")

	pvc := getPVCForTemplate("linux-vm-pvc-${NAME}")

	template := getBaseTemplate(vm, "4096Mi", "4")
	template.ObjectMeta = metav1.ObjectMeta{
		Name: vmTemplateRHEL7,
		Annotations: map[string]string{
			"iconClass":   "icon-rhel",
			"description": "OCP KubeVirt Red Hat Enterprise Linux 7.4 VM template",
			"tags":        "kubevirt,ocp,template,linux,virtualmachine",
		},
		Labels: map[string]string{
			"kubevirt.io/os":                        "rhel-7.4",
			"miq.github.io/kubevirt-is-vm-template": "true",
		},
	}
	template.Objects = append(template.Objects, pvc)
	return template
}

func getTemplateWindows() *Template {
	vm := getBaseVM("", map[string]string{"kubevirt-vm": "vm-${NAME}"})
	windows := getVMIWindows()
	vm.Spec.Template.Spec = windows.Spec
	vm.Spec.Template.ObjectMeta.Annotations = windows.ObjectMeta.Annotations
	addPVCDisk(&vm.Spec.Template.Spec, "windows-vm-pvc-${NAME}", busVirtio, "disk0", "disk0-pvc")

	pvc := getPVCForTemplate("windows-vm-pvc-${NAME}")

	template := getBaseTemplate(vm, "4096Mi", "4")
	template.ObjectMeta = metav1.ObjectMeta{
		Name: vmTemplateWindows,
		Annotations: map[string]string{
			"iconClass":   "icon-windows",
			"description": "OCP KubeVirt Microsoft Windows Server 2012 R2 VM template",
			"tags":        "kubevirt,ocp,template,windows,virtualmachine",
		},
		Labels: map[string]string{
			"kubevirt.io/os":                        "win2k12r2",
			"miq.github.io/kubevirt-is-vm-template": "true",
		},
	}
	template.Objects = append(template.Objects, pvc)
	return template
}

func getPVCForTemplate(name string) *k8sv1.PersistentVolumeClaim {

	return &k8sv1.PersistentVolumeClaim{
		TypeMeta: metav1.TypeMeta{
			Kind:       "PersistentVolumeClaim",
			APIVersion: "v1",
		},
		ObjectMeta: metav1.ObjectMeta{
			Name: name,
		},
		Spec: k8sv1.PersistentVolumeClaimSpec{
			AccessModes: []k8sv1.PersistentVolumeAccessMode{k8sv1.ReadWriteOnce},
			Resources: k8sv1.ResourceRequirements{
				Requests: k8sv1.ResourceList{
					k8sv1.ResourceStorage: resource.MustParse("10Gi"),
				},
			},
		},
	}
}

func getBaseTemplate(vm *v1.VirtualMachine, memory string, cores string) *Template {

	obj := toUnstructured(vm)
	unstructured.SetNestedField(obj.Object, "${{CPU_CORES}}", "spec", "template", "spec", "domain", "cpu")
	unstructured.SetNestedField(obj.Object, "${MEMORY}", "spec", "template", "spec", "domain", "resources", "requests", "memory")
	obj.SetName("${NAME}")

	return &Template{
		TypeMeta: metav1.TypeMeta{
			Kind:       "Template",
			APIVersion: "v1",
		},
		Objects: []runtime.Object{
			obj,
		},
		Parameters: templateParameters(memory, cores),
	}
}

func toUnstructured(object runtime.Object) *unstructured.Unstructured {
	raw, err := json.Marshal(object)
	if err != nil {
		panic(err)
	}
	var objmap map[string]interface{}
	err = json.Unmarshal(raw, &objmap)

	return &unstructured.Unstructured{Object: objmap}
}

func templateParameters(memory string, cores string) []Parameter {
	return []Parameter{
		{
			Name:        "NAME",
			Description: "Name for the new VM",
		},
		{
			Name:        "MEMORY",
			Description: "Amount of memory",
			Value:       memory,
		},
		{
			Name:        "CPU_CORES",
			Description: "Amount of cores",
			Value:       cores,
		},
	}
}

func getVMMultiPvc() *v1.VirtualMachine {
	vm := getBaseVM(vmAlpineMultiPvc, map[string]string{
		"kubevirt.io/vm": vmAlpineMultiPvc,
	})

	addPVCDisk(&vm.Spec.Template.Spec, "disk-alpine", busVirtio, "pvcdisk1", "pvcvolume1")
	addPVCDisk(&vm.Spec.Template.Spec, "disk-custom", busVirtio, "pvcdisk2", "pvcvolume2")

	return vm
}

func getBaseVMIReplicaSet(name string, replicas int, selectorLabels map[string]string) *v1.VirtualMachineInstanceReplicaSet {
	baseVMISpec := getBaseVMISpec()
	replicasInt32 := int32(replicas)

	return &v1.VirtualMachineInstanceReplicaSet{
		TypeMeta: metav1.TypeMeta{
			APIVersion: apiVersion,
			Kind:       "VirtualMachineInstanceReplicaSet",
		},
		ObjectMeta: metav1.ObjectMeta{
			Name: name,
		},
		Spec: v1.VirtualMachineInstanceReplicaSetSpec{
			Replicas: &replicasInt32,
			Selector: &metav1.LabelSelector{
				MatchLabels: selectorLabels,
			},
			Template: &v1.VirtualMachineInstanceTemplateSpec{
				ObjectMeta: metav1.ObjectMeta{
					Labels: selectorLabels,
				},
				Spec: *baseVMISpec,
			},
		},
	}
}

func getVMIReplicaSetCirros() *v1.VirtualMachineInstanceReplicaSet {
	vmReplicaSet := getBaseVMIReplicaSet(vmiReplicaSetCirros, 3, map[string]string{
		"kubevirt.io/vmReplicaSet": vmiReplicaSetCirros,
	})

	addRegistryDisk(&vmReplicaSet.Spec.Template.Spec, fmt.Sprintf("%s/%s:%s", dockerPrefix, imageCirros, dockerTag), busVirtio)
	return vmReplicaSet
}

func getBaseVMIPreset(name string, selectorLabels map[string]string) *v1.VirtualMachineInstancePreset {
	return &v1.VirtualMachineInstancePreset{
		TypeMeta: metav1.TypeMeta{
			APIVersion: apiVersion,
			Kind:       "VirtualMachineInstancePreset",
		},
		ObjectMeta: metav1.ObjectMeta{
			Name: name,
		},
		Spec: v1.VirtualMachineInstancePresetSpec{
			Selector: metav1.LabelSelector{
				MatchLabels: selectorLabels,
			},
		},
	}
}

func getVMIPresetSmall() *v1.VirtualMachineInstancePreset {
	vmPreset := getBaseVMIPreset(vmiPresetSmall, map[string]string{
		"kubevirt.io/vmPreset": vmiPresetSmall,
	})

	vmPreset.Spec.Domain = &v1.DomainSpec{
		Resources: v1.ResourceRequirements{
			Requests: k8sv1.ResourceList{
				k8sv1.ResourceMemory: resource.MustParse("64M"),
			},
		},
	}
	return vmPreset
}

func main() {
	flag.StringVar(&dockerPrefix, "docker-prefix", dockerPrefix, "")
	flag.StringVar(&dockerTag, "docker-tag", dockerTag, "")
	genDir := flag.String("generated-vms-dir", "", "")
	flag.Parse()

	var vms = map[string]interface{}{
		vmiEphemeral:        getVMIEphemeral(),
		vmiFlavorSmall:      getVMIFlavorSmall(),
		vmiSata:             getVMISata(),
		vmiFedora:           getVMIEphemeralFedora(),
		vmiNoCloud:          getVMINoCloud(),
		vmiPVC:              getVMIPvc(),
		vmiWindows:          getVMIWindows(),
		vmCirros:            getVMCirros(),
		vmAlpineMultiPvc:    getVMMultiPvc(),
		vmiReplicaSetCirros: getVMIReplicaSetCirros(),
		vmiPresetSmall:      getVMIPresetSmall(),
		vmiSlirp:            getVMISlirp(),
		vmTemplateFedora:    getTemplateFedora(),
		vmTemplateRHEL7:     getTemplateRHEL7(),
		vmTemplateWindows:   getTemplateWindows(),
	}
	for name, obj := range vms {
		data, err := yaml.Marshal(obj)
		if err != nil {
			fmt.Printf("Cannot marshal json: %s", fmt.Errorf("failed to generate yaml for vm %s", name))
		}

		err = ioutil.WriteFile(filepath.Join(*genDir, fmt.Sprintf("%s.yaml", name)), data, 0644)
		if err != nil {
			fmt.Printf("Cannot write file: %s", fmt.Errorf("failed to write yaml file"))
		}
	}
}<|MERGE_RESOLUTION|>--- conflicted
+++ resolved
@@ -48,16 +48,10 @@
 	vmiNoCloud        = "vmi-nocloud"
 	vmiPVC            = "vmi-pvc"
 	vmiWindows        = "vmi-windows"
-<<<<<<< HEAD
 	vmiSlirp          = "vmi-slirp"
-	vmTemplateFedora  = "vmi-template-fedora"
-	vmTemplateRHEL7   = "vmi-template-rhel7"
-	vmTemplateWindows = "vmi-template-windows2012r2"
-=======
 	vmTemplateFedora  = "vm-template-fedora"
 	vmTemplateRHEL7   = "vm-template-rhel7"
 	vmTemplateWindows = "vm-template-windows2012r2"
->>>>>>> bb56da6b
 )
 
 const (
